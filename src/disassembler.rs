--- conflicted
+++ resolved
@@ -9,14 +9,7 @@
 use log::info;
 
 use ebpf;
-<<<<<<< HEAD
-use log::debug;
-use stdlib::String;
-use stdlib::collections::Vec;
-use stdlib::ToString;
-=======
 use crate::lib::*;
->>>>>>> 93e7dcda
 
 #[inline]
 fn alu_imm_str(name: &str, insn: &ebpf::Insn) -> String {
@@ -32,11 +25,7 @@
 fn byteswap_str(name: &str, insn: &ebpf::Insn) -> String {
     match insn.imm {
         16 | 32 | 64 => {},
-<<<<<<< HEAD
-        _ => debug!("[Disassembler] Warning: Invalid offset value for {name} insn")
-=======
         _ => warn!("[Disassembler] Warning: Invalid offset value for {name} insn")
->>>>>>> 93e7dcda
     }
     format!("{name}{} r{}", insn.imm, insn.dst)
 }
@@ -400,10 +389,6 @@
 /// exit
 /// ```
 pub fn disassemble(prog: &[u8]) {
-<<<<<<< HEAD
-    for insn in to_insn_vec(prog) {
-        debug!("{}", insn.desc);
-=======
     #[cfg(feature = "std")] {
         for insn in to_insn_vec(prog) {
             println!("{}", insn.desc);
@@ -413,6 +398,5 @@
         for insn in to_insn_vec(prog) {
             info!("{}", insn.desc);
         }
->>>>>>> 93e7dcda
     }
 }